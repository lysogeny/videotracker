--- conflicted
+++ resolved
@@ -2,41 +2,26 @@
 
 import os
 
-<<<<<<< HEAD
-import cv2
-
-def disconnect(signal):
-=======
 from PyQt5 import QtWidgets, QtCore
 
 import cv2
 
 def disconnect(signal, *args, **kwargs):
->>>>>>> 581e7e46
     """Disconnects the signal, catching any TypeError"""
     try:
         signal.disconnect(*args, **kwargs)
         return True
     except TypeError:
         pass
-<<<<<<< HEAD
-
-def video_max_frame(filename):
-=======
     else:
         return False
 
 def video_max_frame(filename: str) -> int:
->>>>>>> 581e7e46
     """For a video file handle, finds out how many frames the video has.
 
     This works by changing cv2.CAP_PROP_POS_AVI_RATIO to 1, and checking at what
     frame we are.  If your filename does not exist, raises a FileNotFoundError.
-<<<<<<< HEAD
-    If your filename is not a video, raises a different error.
-=======
     If your filename is not a video, raises a ValueError.
->>>>>>> 581e7e46
     """
     if not os.path.exists(filename):
         raise FileNotFoundError(filename)
@@ -44,9 +29,6 @@
     test = cap.set(cv2.CAP_PROP_POS_AVI_RATIO, 1.0)
     if not test:
         raise ValueError('File is not a video: `%s`' % filename)
-<<<<<<< HEAD
-    return int(cap.get(cv2.CAP_PROP_POS_FRAMES) - 1)
-=======
     value = int(cap.get(cv2.CAP_PROP_POS_FRAMES) - 1)
     cap.release()
     return value
@@ -75,5 +57,4 @@
     cap.release()
     if ok:
         return img
-    raise ValueError('File is not readable by OpenCV. Are you sure it contains images?')
->>>>>>> 581e7e46
+    raise ValueError('File is not readable by OpenCV. Are you sure it contains images?')