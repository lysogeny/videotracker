--- conflicted
+++ resolved
@@ -9,48 +9,13 @@
                              QGridLayout, QDockWidget, QVBoxLayout, QBoxLayout,
                              QLabel, QSizePolicy, QScrollArea, QSlider,
                              QHBoxLayout, QSpinBox, QColorDialog)
-<<<<<<< HEAD
-from PyQt5.QtGui import QIcon, QPalette, QImage, QPixmap, QColor
-from PyQt5.QtCore import Qt, pyqtSignal
-=======
 
 from PyQt5 import QtWidgets, QtCore, QtGui
->>>>>>> 581e7e46
 
 import cv2
 
 from . import helpers
 
-<<<<<<< HEAD
-class ColourButton(QPushButton):
-    """A button, that when pushed, returns a colour"""
-
-    valueChanged = pyqtSignal(str)
-
-    def  __init__(self, *args, **kwargs):
-        super().__init__(*args, **kwargs)
-        self.setValue('#000000')
-        self.dialog = QColorDialog()
-        self.clicked.connect(self.pick_colour)
-
-    def setValue(self, value: str = None):
-        # pylint: disable=invalid-name
-        # I can't fix qt5's stupid naming scheme
-        """The value's setter. see value"""
-        self._color = QColor(value)
-        self.setText(value)
-        self.setStyleSheet('QPushButton {color: %s;}' % value)
-        self.valueChanged.emit(value)
-
-    def value(self):
-        """The value of the widget"""
-        return self._color.name()
-
-    def pick_colour(self):
-        """Pick the colour using the dialog"""
-        self._color = self.dialog.getColor(self._color)
-        self.setValue(self._color.name())
-=======
 class BaseFileObject:
     """A base widget for videotracker objects
 
@@ -169,7 +134,6 @@
             # Ordinary
             self.verticalScrollBar().setValue(y-delta_y)
             self.horizontalScrollBar().setValue(x-delta_x)
->>>>>>> 581e7e46
 
 class ImageView(QWidget):
     """The view area.
@@ -399,59 +363,7 @@
         self.scale = min(should_width/current_width * self.scale,
                          should_height/current_height * self.scale)
 
-<<<<<<< HEAD
-class SideBar(QDockWidget):
-    """A sidebar widget abstraction"""
-
-    image_changed = pyqtSignal(bool)
-    values_changed = pyqtSignal(dict)
-
-    @property
-    def image(self):
-        """The view image provided by this side bar"""
-        return self.functions.images['selected']
-
-    @property
-    def csv(self) -> str:
-        """The csv value property
-
-        If none: box is not checked, if string, box is checked and string is the csv value
-        """
-        if self.widgets['csv'].status():
-            ret = self.widgets['csv_button'].value()
-        else:
-            ret = None
-        return ret
-    @csv.setter
-    def csv(self, value: str):
-        self.values['csv'] = value
-
-    def __init__(self, *args, **kwargs):
-        super().__init__(*args, **kwargs)
-        self.create_gui()
-
-    def create_gui(self):
-        """Creates the ui of this dock widget"""
-        dynamic_widgets = self.function.widget # Some form of widget list or something.
-        static_widgets = {
-            'load_values': QPushButton('Load...'),
-            'save_values': QPushButton('Save...'),
-            'csv': QCheckBox(),
-            'vid': QCheckBox(),
-            'csv_file': QPushButton(),
-            'vid_file': QPushButton(),
-        }
-        super_layout = QVBoxLayout()
-
-class AdaptiveThresholdDock(SideBar):
-    """Adaptive Threshold"""
-    functions = [
-    ]
-
-class SideDock(QDockWidget):
-=======
 class SideDock(QDockWidget, BaseFileObject):
->>>>>>> 581e7e46
     """Sidebar dock area
 
     Consists of an upper custom widget (defined by custom in construction) and a
@@ -686,9 +598,5 @@
         # wrapped in a widget
         widget = QWidget()
         widget.setLayout(layout)
-<<<<<<< HEAD
         self.setWidget(widget)
-=======
-        self.setWidget(widget)
-        self.disabled_group = [self.csv_cbox, self.csv_button, self.vid_cbox, self.vid_button]
->>>>>>> 581e7e46
+        self.disabled_group = [self.csv_cbox, self.csv_button, self.vid_cbox, self.vid_button]